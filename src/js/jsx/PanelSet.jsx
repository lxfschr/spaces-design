--- conflicted
+++ resolved
@@ -38,13 +38,9 @@
         ArtboardPresets = require("jsx!./sections/nodoc/ArtboardPresets"),
         PanelColumn = require("jsx!./PanelColumn"),
         TransformPanel = require("jsx!./sections/transform/TransformPanel"),
-<<<<<<< HEAD
-        StylePanel = require("jsx!./sections/style/StylePanel"),
         PropertiesPanel = require("jsx!./sections/properties/PropertiesPanel"),
-=======
         EffectsPanel = require("jsx!./sections/style/EffectsPanel"),
         AppearancePanel = require("jsx!./sections/style/AppearancePanel"),
->>>>>>> 88d2a7ea
         ExportPanel = require("jsx!./sections/export/ExportPanel"),
         LayersPanel = require("jsx!./sections/layers/LayersPanel"),
         Panel3d = require("jsx!./sections/3d/Panel3d"),
@@ -59,12 +55,9 @@
         PROPERTIES_COL: "propertiesVisible",
         TRANSFORM_PANEL: "transformVisible",
         STYLES_PANEL: "stylesVisible",
-<<<<<<< HEAD
         PROPERTIES_PANEL: "propertiesPanelVisible",
-=======
         APPEARANCE_PANEL: "appearanceVisible",
         EFFECTS_PANEL: "effectsVisible",
->>>>>>> 88d2a7ea
         EXPORT_PANEL: "exportVisible",
         LAYERS_PANEL: "layersVisible",
         PANEL_3D: "panel3dVisible",
@@ -104,23 +97,11 @@
              
             var preferencesStore = flux.store("preferences"),
                 preferences = preferencesStore.getState();
-<<<<<<< HEAD
-
-            fluxState[UI.PROPERTIES_COL] = preferences.get(UI.PROPERTIES_COL, true);
-            fluxState[UI.LAYERS_LIBRARY_COL] = preferences.get(UI.LAYERS_LIBRARY_COL, true);
-            fluxState[UI.STYLES_PANEL] = preferences.get(UI.STYLES_PANEL, true);
-            fluxState[UI.EXPORT_PANEL] = preferences.get(UI.EXPORT_PANEL, true);
-            fluxState[UI.LAYERS_PANEL] = preferences.get(UI.LAYERS_PANEL, true);
-            fluxState[UI.PANEL_3D] = preferences.get(UI.PANEL_3D, true);
-            fluxState[UI.PROPERTIES_PANEL] = preferences.get(UI.PROPERTIES_PANEL, true);
-            fluxState[UI.LIBRARIES_PANEL] = preferences.get(UI.LIBRARIES_PANEL, true);
-=======
                 
             // Grab preferences for each UI panel
             _.forOwn(UI, function (uiComponent) {
                 fluxState[uiComponent] = preferences.get(uiComponent, true);
             });
->>>>>>> 88d2a7ea
       
             return fluxState;
         },
@@ -152,16 +133,6 @@
                 (!this.state.activeDocument && !nextState.recentFilesInitialized)) {
                 return false;
             }
-<<<<<<< HEAD
-            return this.state[UI.PROPERTIES_COL] !== nextState[UI.PROPERTIES_COL] ||
-                this.state[UI.LAYERS_LIBRARY_COL] !== nextState[UI.LAYERS_LIBRARY_COL] ||
-                this.state[UI.STYLES_PANEL] !== nextState[UI.STYLES_PANEL] ||
-                this.state[UI.EXPORT_PANEL] !== nextState[UI.EXPORT_PANEL] ||
-                this.state[UI.LAYERS_PANEL] !== nextState[UI.LAYERS_PANEL] ||
-                this.state[UI.PANEL_3D] !== nextState[UI.PANEL_3D] ||
-                this.state[UI.PROPERTIES_PANEL] !== nextState[UI.PROPERTIES_PANEL] ||
-                this.state[UI.LIBRARIES_PANEL] !== nextState[UI.LIBRARIES_PANEL] ||
-=======
 
             var uiVisibilityChanged = _.some(UI, function (uiComponent) {
                 if (this.state[uiComponent] !== nextState[uiComponent]) {
@@ -170,7 +141,6 @@
             }, this);
 
             return uiVisibilityChanged ||
->>>>>>> 88d2a7ea
                 this.state.activeDocumentInitialized !== nextState.activeDocumentInitialized ||
                 this.state.recentFilesInitialized !== nextState.recentFilesInitialized ||
                 (nextState.documentIDs.size === 0 && !Immutable.is(this.state.recentFiles, nextState.recentFiles)) ||
@@ -256,17 +226,13 @@
                                         visible={!disabled && this.state[UI.EFFECTS_PANEL]}
                                         document={document}
                                         onVisibilityToggle=
-<<<<<<< HEAD
-                                            {this._handlePanelVisibilityToggle.bind(this, UI.STYLES_PANEL)} />
+                                        {this._handlePanelVisibilityToggle.bind(this, UI.EFFECTS_PANEL)} />
                                     <PropertiesPanel
                                         ref={UI.PROPERTIES_PANEL}
                                         visible={this.state[UI.PROPERTIES_PANEL]}
                                         document={document}
                                         onVisibilityToggle=
                                             {this._handlePanelVisibilityToggle.bind(this, UI.PROPERTIES_PANEL)} />
-=======
-                                            {this._handlePanelVisibilityToggle.bind(this, UI.EFFECTS_PANEL)} />
->>>>>>> 88d2a7ea
                                     <ExportPanel
                                         ref={UI.EXPORT_PANEL}
                                         disabled={disabled}

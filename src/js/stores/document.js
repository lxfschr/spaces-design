--- conflicted
+++ resolved
@@ -102,16 +102,10 @@
                 events.document.TYPE_LEADING_CHANGED, this._handleTypeLeadingChanged,
                 events.document.TYPE_ALIGNMENT_CHANGED, this._handleTypeAlignmentChanged,
                 events.document.TYPE_PROPERTIES_CHANGED, this._handleTypePropertiesChanged,
-<<<<<<< HEAD
-                events.document.LAYER_EXPORT_ENABLED_CHANGED, this._handleLayerExportEnabledChanged/*,
-                events.document.history.nonOptimistic.GUIDE_SET, this._handleGuideSet,
-                events.document.history.nonOptimistic.GUIDE_DELETED, this._handleGuideDeleted*/
-=======
                 events.document.history.amendment.LAYER_EXPORT_ENABLED_CHANGED, this._handleLayerExportEnabledChanged,
                 events.document.history.nonOptimistic.GUIDE_SET, this._handleGuideSet,
                 events.document.history.nonOptimistic.GUIDE_DELETED, this._handleGuideDeleted,
                 events.document.history.nonOptimistic.GUIDES_CLEARED, this._handleGuidesCleared
->>>>>>> 88d2a7ea
             );
 
             this._handleReset();

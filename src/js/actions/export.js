/*
 * Copyright (c) 2014 Adobe Systems Incorporated. All rights reserved.
 *  
 * Permission is hereby granted, free of charge, to any person obtaining a
 * copy of this software and associated documentation files (the "Software"), 
 * to deal in the Software without restriction, including without limitation 
 * the rights to use, copy, modify, merge, publish, distribute, sublicense, 
 * and/or sell copies of the Software, and to permit persons to whom the 
 * Software is furnished to do so, subject to the following conditions:
 *  
 * The above copyright notice and this permission notice shall be included in
 * all copies or substantial portions of the Software.
 *  
 * THE SOFTWARE IS PROVIDED "AS IS", WITHOUT WARRANTY OF ANY KIND, EXPRESS OR
 * IMPLIED, INCLUDING BUT NOT LIMITED TO THE WARRANTIES OF MERCHANTABILITY, 
 * FITNESS FOR A PARTICULAR PURPOSE AND NONINFRINGEMENT. IN NO EVENT SHALL THE
 * AUTHORS OR COPYRIGHT HOLDERS BE LIABLE FOR ANY CLAIM, DAMAGES OR OTHER 
 * LIABILITY, WHETHER IN AN ACTION OF CONTRACT, TORT OR OTHERWISE, ARISING 
 * FROM, OUT OF OR IN CONNECTION WITH THE SOFTWARE OR THE USE OR OTHER 
 * DEALINGS IN THE SOFTWARE.
 * 
 */

define(function (require, exports) {
    "use strict";

    var Promise = require("bluebird"),
        Immutable = require("immutable");

    var descriptor = require("adapter/ps/descriptor"),
        layerLib = require("adapter/lib/layer"),
        generatorLib = require("adapter/lib/generator");

    var dialog = require("./dialog"),
        events = require("js/events"),
        locks = require("js/locks"),
        globalUtil = require("js/util/global"),
        objUtil = require("js/util/object"),
        collection = require("js/util/collection"),
        log = require("js/util/log"),
        ExportAsset = require("js/models/exportasset"),
        ExportService = require("js/util/exportservice");

    /**
     * Export metadata is stored in the "extension" data structure in Ps, using this as the namespace
     * @type {string}
     */
    var EXTENSION_DATA_NAMESPACE = "designSpace";

    /**
     * An instance of the ExportService utility used to communicate with the generator plugin
     * @private
     * @type {ExportService}
     */
    var _exportService;

    /**
     * Fetch relevant data from both the document and export stores, and sync the metadata to
     * the photoshop layer "extension data"
     *
     * Note that the underlying adapter API to setExtensionData requires the full data structure to be supplied
     * which is why we are always fetching directly from both stores prior to calling setExtensionData
     *
     * TODO maybe this should handle a set of layers, for efficiency when called by layer actions?
     *
     * @private
     * @param {number} documentID
     * @param {number} layerID
     * @return {Promise}
     */
    var _syncLayerExportMetadata = function (documentID, layerID) {
        var documentExports = this.flux.stores.export.getDocumentExports(documentID),
            layerExports = documentExports && documentExports.getLayerExports(layerID),
            layerExportsArray = layerExports && layerExports.toJS(),
            document = this.flux.stores.document.getDocument(documentID),
            layer = document && document.layers.byID(layerID),
            exportEnabled = document && layer && layer.exportEnabled;

        var exportsMetadata = {
            exportAssets: layerExportsArray,
            exportEnabled: exportEnabled === undefined ? false : exportEnabled
        };

        var playObject = layerLib.setExtensionData(documentID,
                layerID, EXTENSION_DATA_NAMESPACE, "exportsMetadata", exportsMetadata);

        return descriptor.playObject(playObject);
    };

    /**
     * Helper function to export a single asset using the export service, and update the metadata afterwards
     *
     * @private
     * @param {Document} document
     * @param {Layer} layer
     * @param {number} assetIndex index of this asset within the layer's list
     * @param {ExportAsset} asset asset to export
     * @return {Promise}
     */
    var _exportAsset = function (document, layer, assetIndex, asset) {
        return _exportService.exportLayerAsset(layer, asset)
            .bind(this)
            .then(function (pathArray) {
                // Do we need to be aware of exports that return >1 file path?
                var assetProps = {
                    filePath: pathArray[0],
                    status: ExportAsset.STATUS.STABLE
                };
                return this.transfer(updateLayerExportAsset, document, layer, assetIndex, assetProps);
            })
            .catch(function (e) {
                log.error("Export Failed for asset %d of layerID %d, documentID %d, with error %s",
                    assetIndex, layer.id, document.id, e);
                var assetProps = {
                    filePath: "",
                    status: ExportAsset.STATUS.ERROR
                };
                return this.transfer(updateLayerExportAsset, document, layer, assetIndex, assetProps);
            }) ;
    };

    /**
     * Get current status of generator
     * @private
     * @return {Promise.<boolean>}
     */
    var _getGeneratorStatus = function () {
        return descriptor.playObject(generatorLib.getGeneratorStatus())
            .then(function (status) {
                return objUtil.getPath(status, "generatorStatus.generatorStatus") === 1;
            })
            .catch(function (e) {
                log.error("Failed to determine generator status: %s", e.message);
                return Promise.resolve(false);
            });
    };

    /**
     * Enable/Disable generator based on supplied parameter
     * @private
     * @param {boolean} enabled
     * @return {Promise}
     */
    var _setGeneratorStatus = function (enabled) {
        return descriptor.playObject(generatorLib.setGeneratorStatus(enabled))
            .catch(function (e) {
                throw new Error("Could not enable generator: " + e.message);
            });
    };

    /**
     * Update the export store with the new service availability flag;
     *
     * @param {boolean} available
     * @return {Promise}
     */
    var _setServiceAvailable = function (available) {
        return this.dispatchAsync(events.export.SERVICE_STATUS_CHANGED, { serviceAvailable: !!available });
    };

    /**
     * Open the export modal dialog
     *
     * @return {Promise}
     */
    var openExportPanel = function () {
        return this.transfer(dialog.openDialog, "exports-panel-dialog");
    };
    openExportPanel.reads = [];
    openExportPanel.writes = [];
    openExportPanel.transfers = [dialog.openDialog];

    /**
     * Close the export modal dialog
     *
     * @return {Promise}
     */
    var closeExportPanel = function () {
        return this.transfer(dialog.closeDialog, "exports-panel-dialog");
    };
    closeExportPanel.reads = [];
    closeExportPanel.writes = [];
    closeExportPanel.transfers = [dialog.closeDialog];

    /**
     * Merge the given set of asset properties into the Export Asset model and persist in the the Ps metadata
     *
     * @param {Document} document
     * @param {Layer} layer
     * @param {number} assetIndex index of this asset within the layer's list
     * @param {object} props ExportAsset-like properties to be merged
     * @return {Promise}
     */
    var updateLayerExportAsset = function (document, layer, assetIndex, props) {
        var documentID = document.id,
            assetPropsArray = [],
            payload;

        assetPropsArray[assetIndex] = props;

        payload = {
            documentID: documentID,
            layerIDs: layer.id,
            assetPropsArray: assetPropsArray
        };

        return this.dispatchAsync(events.export.ASSET_CHANGED, payload)
            .bind(this)
            .then(function () {
                return _syncLayerExportMetadata.call(this, documentID, layer.id);
            });
    };
    updateLayerExportAsset.reads = [locks.JS_DOC];
    updateLayerExportAsset.writes = [locks.JS_EXPORT, locks.PS_DOC];

    /**
     * Set the numerical scale of the asset specified by the given index
     *
     * @param {Document} document
     * @param {Layer} layer
     * @param {number} assetIndex index of this asset within the layer's list
     * @param {number} scale
     * @return {Promise}
     */
    var updateLayerAssetScale = function (document, layer, assetIndex, scale) {
        return this.transfer(updateLayerExportAsset, document, layer, assetIndex, { scale: scale || 1 });
    };
    updateLayerAssetScale.reads = [];
    updateLayerAssetScale.writes = [];
    updateLayerAssetScale.transfers = [updateLayerExportAsset];

    /**
     * Set the filename suffix of the asset specified by the given index
     *
     * @param {Document} document
     * @param {Layer} layer
     * @param {number} assetIndex index of this asset within the layer's list
     * @param {string} suffix
     * @return {Promise}
     */
    var updateLayerAssetSuffix = function (document, layer, assetIndex, suffix) {
        return this.transfer(updateLayerExportAsset, document, layer, assetIndex, { suffix: suffix });
    };
    updateLayerAssetSuffix.reads = [];
    updateLayerAssetSuffix.writes = [];
    updateLayerAssetSuffix.transfers = [updateLayerExportAsset];

    /**
     * Set the format of the asset specified by the given index
     *
     * @param {Document} document
     * @param {Layer} layer
     * @param {number} assetIndex index of this asset within the layer's list
     * @param {string} format (example: jpg)
     * @return {Promise}
     */
    var updateLayerAssetFormat = function (document, layer, assetIndex, format) {
        return this.transfer(updateLayerExportAsset, document, layer, assetIndex, { format: format });
    };
    updateLayerAssetFormat.reads = [];
    updateLayerAssetFormat.writes = [];
    updateLayerAssetFormat.transfers = [updateLayerExportAsset];

    /**
     * Adds an asset with the given scale to this layer, and force layer exportEnabled if this is the first asset
     *
     * @param {Document} document
     * @param {Layer} layer
     * @param {number} assetIndex index of this asset within the layer's list
     * @param {number} scale
     * @return {Promise}
     */
    var addLayerAsset = function (document, layer, assetIndex, scale) {
        var updateLayerPromise;

        if (assetIndex === 0 && !layer.exportEnabled) {
            var payload = {
                documentID: document.id,
                layerIDs: [layer.id],
                exportEnabled: true
            };
            updateLayerPromise = this.dispatchAsync(events.document.LAYER_EXPORT_ENABLED_CHANGED, payload);
        } else {
            updateLayerPromise = Promise.resolve();
        }

        // Since updateLayerExport handles the metadata sync, we must be sure that the layer model is updated first
        return updateLayerPromise
            .bind(this)
            .then(function () {
                return this.transfer(updateLayerExportAsset, document, layer, assetIndex, { scale: scale });
            });
    };
    addLayerAsset.reads = [];
    addLayerAsset.writes = [];
    addLayerAsset.transfers = [updateLayerExportAsset];

    /**
     * Update the status of all assets that are being requested
     * This update does not get synced to PS metadata
     *
     * @param {Document} document
     */
    var setAllAssetsRequested = function (document) {
        var documentExports = this.flux.stores.export.getDocumentExports(document.id);

        if (!documentExports) {
            return Promise.resolve();
        }

        var layersWithExports = documentExports.getLayersWithExports(document, undefined, true),
            layerIDs = collection.pluck(layersWithExports, "id").toArray();

        return this.dispatchAsync(events.export.SET_AS_REQUESTED, { documentID: document.id, layerIDs: layerIDs });
    };
    setAllAssetsRequested.reads = [];
    setAllAssetsRequested.writes = [locks.JS_EXPORT];

    /**
     * Delete the Export Asset configuration specified by the given index
     *
     * @param {Document} document
     * @param {Layer} layer
     * @param {number} assetIndex index of this asset within the layer's list
     * @return {Promise}
     */
    var deleteLayerExportAsset = function (document, layer, assetIndex) {
        var documentID = document.id,
            layerID = layer.id,
            payload = {
                documentID: documentID,
                layerID: layerID,
                assetIndex: assetIndex
            };

        return this.dispatchAsync(events.export.DELETE_LAYER_ASSET, payload)
            .bind(this)
            .then(function () {
                return _syncLayerExportMetadata.call(this, documentID, layer.id);
            });
    };
    deleteLayerExportAsset.reads = [locks.JS_DOC];
    deleteLayerExportAsset.writes = [locks.JS_EXPORT, locks.PS_DOC];

    /**
     * Sets the exportEnabled flag for a given layer or layers
     * @private
     * @param {Document} document Owner document
     * @param {Layer|Immutable.List.<Layer>} layers Either a Layer reference or array of Layers
     * @param {boolean=} exportEnabled
     * @return {Promise}
     */
    var setLayerExportEnabled = function (document, layers, exportEnabled) {
        var layerIDs = Immutable.List.isList(layers) ?
                collection.pluck(layers, "id").toArray() :
                [layers.id];

        var payload = {
                documentID: document.id,
                layerIDs: layerIDs,
                exportEnabled: exportEnabled
            };

        return this.dispatchAsync(events.document.LAYER_EXPORT_ENABLED_CHANGED, payload)
            .bind(this)
            .then(function () {
                return Promise.all(layerIDs.map(function (layerID) {
                    return _syncLayerExportMetadata.call(this, document.id, layerID);
                }, this));
            });
    };
    setLayerExportEnabled.reads = [];
    setLayerExportEnabled.writes = [locks.JS_DOC, locks.PS_DOC];

    /**
     * Sets the exportEnabled flag for all artboards
     * @private
     * @param {Document} document Owner document
     * @param {boolean=} exportEnabled
     * @return {Promise}
     */
    var setAllArtboardsExportEnabled = function (document, exportEnabled) {
        var documentExports = this.flux.stores.export.getDocumentExports(document.id);

        if (!documentExports) {
            return Promise.resolve();
        }

        var layersWithExports = documentExports.getLayersWithExports(document, true);

        return this.transfer(setLayerExportEnabled, document, layersWithExports, exportEnabled);
    };
    setAllArtboardsExportEnabled.reads = [locks.JS_EXPORT];
    setAllArtboardsExportEnabled.writes = [];
    setAllArtboardsExportEnabled.transfers = [setLayerExportEnabled];

    /**
     * Sets the exportEnabled flag for all layers that have at least one configured asset
     * @private
     * @param {Document} document Owner document
     * @param {boolean=} exportEnabled
     * @return {Promise}
     */
    var setAllNonABLayersExportEnabled = function (document, exportEnabled) {
        var documentExports = this.flux.stores.export.getDocumentExports(document.id);

        if (!documentExports) {
            return Promise.resolve();
        }

        var layersWithExports = documentExports.getLayersWithExports(document, false);

        return this.transfer(setLayerExportEnabled, document, layersWithExports, exportEnabled);
    };
    setAllNonABLayersExportEnabled.reads = [locks.JS_EXPORT];
    setAllNonABLayersExportEnabled.writes = [];
    setAllNonABLayersExportEnabled.transfers = [setLayerExportEnabled];

    /**
     * Export all assets for the given document for which export has been enabled (layer.exportEnabled)
     *
     * @param {Document} document
     * @return {Promise} resolves when all assets have been exported
     */
    var exportAllAssets = function (document) {
        if (!document) {
            Promise.resolve("No Document");
        }

        if (!_exportService || !_exportService.ready()) {
            return _setServiceAvailable.call(this, false)
                .finally(function () {
                    return Promise.resolve("Export Service is no longer available");
                });
        }

        var documentID = document.id,
            documentExports = this.flux.stores.export.getDocumentExports(documentID),
            layerExportsMap = documentExports && documentExports.layerExportsMap;

        if (!layerExportsMap || layerExportsMap.size < 1) {
            return Promise.resolve("no assets to export");
        }

        // Iterate over the exports map, find the associated layer, test of "exportEnabled"
        var exportArray = documentExports.getLayersWithExports(document, undefined, true)
            .flatMap(function (layer) {
                return documentExports.getLayerExports(layer.id)
                    .map(function (asset, index) {
                        return _exportAsset.call(this, document, layer, index, asset);
                    }, this);
            }, this);

        return Promise.all(exportArray.toArray());
    };
    exportAllAssets.reads = [locks.JS_DOC, locks.JS_EXPORT];
    exportAllAssets.writes = [locks.GENERATOR];
    exportAllAssets.transfers = [updateLayerExportAsset];

    /**
     * After start up, ensure that generator is enabled, and then initialize the export service
     *
     * If in debug mode, do a pre check in case we're using a remote connection generator
     * 
     * @return {Promise}
     */
    var afterStartup = function () {
<<<<<<< HEAD
        return Promise.resolve(); // To shut error up - Alex
        return descriptor.playObject(generatorLib.getGeneratorStatus())
            .bind(this)
            .then(function (status) {
                var enabled = objUtil.getPath(status, "generatorStatus.generatorStatus") === 1;
                if (!enabled) {
                    log.info("Enabling Generator...");
                    return descriptor.playObject(generatorLib.setGeneratorStatus(true))
=======
        // helper function to wait for the service init, and set the service "available" in our store
        var _initService = function () {
            return _exportService.init()
                .bind(this)
                .then(function () {
                    log.debug("Export: Generator plugin connection established");
                    return _setServiceAvailable.call(this, true);
                });
        }.bind(this);

        // helper to enabled generator if necessary and then init exportService
        var _enableAndConnect = function () {
            return _getGeneratorStatus()
                .then(function (enabled) {
                    if (!enabled) {
                        log.debug("Export: Starting Generator...");
                        return _setGeneratorStatus(true);
                    }
                })
                .then(function () {
                    _exportService = new ExportService();
                    return _initService()
>>>>>>> 3012d247
                        .catch(function (e) {
                            throw new Error("ExportService.init explicitly returned: " + e.message);
                        });
                });
        };

        // In debug mode we should first do an abbreviated test
        // to see if the plugin is already running (perhaps on a remote generator connection)
        var preCheck;
        if (globalUtil.debug) {
            _exportService = new ExportService(true); // quickCheck mode
            preCheck = _initService()
                .return(true)
                .catch(function () {
                    _exportService = null;
                    return Promise.resolve(false);
                });
        } else {
            preCheck = Promise.resolve(false);
        }

        return preCheck
            .then(function (preCheckResult) {
                return preCheckResult || _enableAndConnect();
            })
            .catch(function (e) {
                log.error("Export Service failed to initialize correctly because: " + e.message);
                return Promise.resolve("Export Service not enabled, but giving up");
            });
    };
    afterStartup.reads = [];
    afterStartup.writes = [locks.JS_EXPORT, locks.GENERATOR];

    /**
     * Handle the standard onReset action
     *
     * @return {Promise}
     */
    var onReset = function () {
        if (!_exportService) {
            return Promise.resolve();
        }

        return _exportService.close()
            .finally(function () {
                _exportService = null;
            });
    };
    onReset.reads = [];
    onReset.writes = [];

    exports.openExportPanel = openExportPanel;
    exports.closeExportPanel = closeExportPanel;
    exports.updateLayerExportAsset = updateLayerExportAsset;
    exports.updateLayerAssetScale = updateLayerAssetScale;
    exports.updateLayerAssetSuffix = updateLayerAssetSuffix;
    exports.updateLayerAssetFormat = updateLayerAssetFormat;
    exports.addLayerAsset = addLayerAsset;
    exports.setAllAssetsRequested = setAllAssetsRequested;
    exports.deleteLayerExportAsset = deleteLayerExportAsset;
    exports.setLayerExportEnabled = setLayerExportEnabled;
    exports.setAllArtboardsExportEnabled = setAllArtboardsExportEnabled;
    exports.setAllNonABLayersExportEnabled = setAllNonABLayersExportEnabled;
    exports.exportAllAssets = exportAllAssets;
    exports.afterStartup = afterStartup;
    exports.onReset = onReset;
});<|MERGE_RESOLUTION|>--- conflicted
+++ resolved
@@ -465,17 +465,8 @@
      * @return {Promise}
      */
     var afterStartup = function () {
-<<<<<<< HEAD
-        return Promise.resolve(); // To shut error up - Alex
-        return descriptor.playObject(generatorLib.getGeneratorStatus())
-            .bind(this)
-            .then(function (status) {
-                var enabled = objUtil.getPath(status, "generatorStatus.generatorStatus") === 1;
-                if (!enabled) {
-                    log.info("Enabling Generator...");
-                    return descriptor.playObject(generatorLib.setGeneratorStatus(true))
-=======
-        // helper function to wait for the service init, and set the service "available" in our store
+        return Promise.resolve();
+// helper function to wait for the service init, and set the service "available" in our store
         var _initService = function () {
             return _exportService.init()
                 .bind(this)
@@ -497,7 +488,6 @@
                 .then(function () {
                     _exportService = new ExportService();
                     return _initService()
->>>>>>> 3012d247
                         .catch(function (e) {
                             throw new Error("ExportService.init explicitly returned: " + e.message);
                         });

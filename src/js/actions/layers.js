/*
 * Copyright (c) 2014 Adobe Systems Incorporated. All rights reserved.
 *  
 * Permission is hereby granted, free of charge, to any person obtaining a
 * copy of this software and associated documentation files (the "Software"), 
 * to deal in the Software without restriction, including without limitation 
 * the rights to use, copy, modify, merge, publish, distribute, sublicense, 
 * and/or sell copies of the Software, and to permit persons to whom the 
 * Software is furnished to do so, subject to the following conditions:
 *  
 * The above copyright notice and this permission notice shall be included in
 * all copies or substantial portions of the Software.
 *  
 * THE SOFTWARE IS PROVIDED "AS IS", WITHOUT WARRANTY OF ANY KIND, EXPRESS OR
 * IMPLIED, INCLUDING BUT NOT LIMITED TO THE WARRANTIES OF MERCHANTABILITY, 
 * FITNESS FOR A PARTICULAR PURPOSE AND NONINFRINGEMENT. IN NO EVENT SHALL THE
 * AUTHORS OR COPYRIGHT HOLDERS BE LIABLE FOR ANY CLAIM, DAMAGES OR OTHER 
 * LIABILITY, WHETHER IN AN ACTION OF CONTRACT, TORT OR OTHERWISE, ARISING 
 * FROM, OUT OF OR IN CONNECTION WITH THE SOFTWARE OR THE USE OR OTHER 
 * DEALINGS IN THE SOFTWARE.
 * 
 */

define(function (require, exports) {
    "use strict";

    var Promise = require("bluebird"),
        Immutable = require("immutable"),
        _ = require("lodash");
        
<<<<<<< HEAD
    var photoshopEvent = require("adapter/lib/photoshopEvent"),
        artboardLib = require("adapter/lib/artboard"),
        descriptor = require("adapter/ps/descriptor"),
=======
    var descriptor = require("adapter/ps/descriptor"),
>>>>>>> c53603cb
        documentLib = require("adapter/lib/document"),
        layerLib = require("adapter/lib/layer"),
        OS = require("adapter/os");

    var Layer = require("js/models/layer"),
        collection = require("js/util/collection"),
        events = require("../events"),
        shortcuts = require("./shortcuts"),
        layerActionsUtil = require("js/util/layeractions"),
        locks = require("js/locks"),
        locking = require("js/util/locking"),
        strings = require("i18n!nls/strings");

    /**
     * @private
     * @type {Array.<string>} Properties to be included when requesting layer
     * descriptors from Photoshop.
     */
    var _layerProperties = [
        "layerID",
        "name",
        "visible",
        "layerLocking",
        "itemIndex",
        "background",
        "boundsNoEffects",
        "opacity",
        "layerFXVisible",
        "mode"
    ];

    /**
     * @private
     * @type {Array.<string>} Properties to be included if present when requesting
     * layer descriptors from Photoshop.
     */
    var _optionalLayerProperties = [
        "adjustment",
        "AGMStrokeStyleInfo",
        "textKey",
        "layerKind",
        "keyOriginType",
        "fillEnabled",
        "fillOpacity",
        "layerEffects",
        "proportionalScaling",
        "artboard"
    ];

    /**
     * Get layer descriptors for the given layer references. Only the
     * properties listed in the arrays above will be included for performance
     * reasons. NOTE: All layer references must reference the same document.
     * 
     * @private
     * @param {Immutable.Iterable.<object>} references
     * @return {Promise.<Array.<object>>}
     */
    var _getLayersByRef = function (references) {
        var refObjs = references.reduce(function (refs, reference) {
            return refs.concat(_layerProperties.map(function (property) {
                return {
                    reference: reference,
                    property: property
                };
            }));
        }, []);

        var layerPropertiesPromise = descriptor.batchGetProperties(refObjs)
            .reduce(function (results, value, index) {
                var propertyIndex = index % _layerProperties.length;

                if (propertyIndex === 0) {
                    results.push({});
                }

                var result = results[results.length - 1],
                    property = _layerProperties[propertyIndex];

                result[property] = value;
                return results;
            }, []);

        var refObjsOptional = references.reduce(function (refs, reference) {
            return refs.concat(_optionalLayerProperties.map(function (property) {
                return {
                    reference: reference,
                    property: property
                };
            }));
        }, []);

        var optionalPropertiesPromise = descriptor.batchGetProperties(refObjsOptional, { continueOnError: true })
            .then(function (response) {
                var allResults = response[0];

                return allResults.reduce(function (results, value, index) {
                    var propertyIndex = index % _optionalLayerProperties.length;

                    if (propertyIndex === 0) {
                        results.push({});
                    }

                    var result = results[results.length - 1],
                        property = _optionalLayerProperties[propertyIndex];

                    if (value && value.hasOwnProperty(property)) {
                        result[property] = value[property];
                    }
                    
                    return results;
                }, []);
            });

        return Promise.join(layerPropertiesPromise, optionalPropertiesPromise,
            function (allProperties, allOptionalProperties) {
                return allProperties.map(function (properties, index) {
                    var optionalProperties = allOptionalProperties[index];
                    return _.assign(properties, optionalProperties);
                });
            });
    };

    /**
     * Emit an ADD_LAYER event with the layer ID, descriptor, index, whether
     * it should be selected, and whether the existing layer should be replaced.
     *
     * @param {Document} document
     * @param {number} layerID
     * @param {boolean=} selected Default is true
     * @param {boolean=} replace Whether to replace the layer at the given index.
     *  If unspecified, the existing layer will only be replaced if it is an empty
     *  non-background layer.
     * @return {Promise}
     */
    var addLayerCommand = function (document, layerID, selected, replace) {
        var layerRef = [
            documentLib.referenceBy.id(document.id),
            layerLib.referenceBy.id(layerID)
        ];

        if (selected === undefined) {
            selected = true;
        }

        // Default replacement logic is to replace a single, empty non-background layer
        if (!replace) {
            replace = document.layers.all.size === 1;
            if (replace) {
                var first = document.layers.all.first();
                replace = !first.isBackground && first.bounds && !first.bounds.area;
            }
        }

        return _getLayersByRef([layerRef])
            .bind(this)
            .then(function (descriptors) {
                var payload = {
                    documentID: document.id,
                    layerID: layerID,
                    descriptor: descriptors[0],
                    selected: selected,
                    replace: replace
                };

                this.dispatch(events.document.ADD_LAYER, payload);
            });
    };

    /**
     * Emit RESET_LAYERS with layer descriptors for all given layers.
     *
     * @param {Document} document
     * @param {Immutable.Iterable.<Layer>} layers
     * @return {Promise}
     */
    var resetLayersCommand = function (document, layers) {
        var layerRefs = layers.map(function (layer) {
            return [
                documentLib.referenceBy.id(document.id),
                layerLib.referenceBy.id(layer.id)
            ];
        }).toArray();

        return _getLayersByRef(layerRefs)
            .bind(this)
            .then(function (descriptors) {
                var index = 0, // annoyingly, Immutable.Set.prototype.forEach does not provide an index
                    payload = {
                        documentID: document.id
                    };

                payload.layers = layers.map(function (layer) {
                    return {
                        layerID: layer.id,
                        descriptor: descriptors[index++]
                    };
                });

                this.dispatch(events.document.RESET_LAYERS, payload);
            });
    };

    /**
     * Emit RESET_LAYERS_BY_INDEX with layer descriptors for all given layer indexes.
     *
     * @param {Document} document
     * @param {Immutable.Iterable.<number> | number} layerIndexes
     */
    var resetLayersByIndexCommand = function (document, layerIndexes) {
        var indexList = Immutable.Iterable.isIterable(layerIndexes) ? layerIndexes : Immutable.List.of(layerIndexes);

        var layerRefs = indexList.map(function (idx) {
            // adjust the index based on the existence of a background layer in the document
            var index = document.hasBackgroundLayer ? (idx - 1) : idx;

            return [
                documentLib.referenceBy.id(document.id),
                layerLib.referenceBy.index(index)
            ];
        }).toArray();

        return _getLayersByRef(layerRefs)
            .bind(this)
            .then(function (descriptors) {
                var payload = {
                        documentID: document.id,
                        descriptors: descriptors
                    };
                this.dispatch(events.document.RESET_LAYERS_BY_INDEX, payload);
            });
    };

    /**
     * Emit RESET_BOUNDS with bounds descriptors for the given layers.
     *
     * @param {Document} document
     * @param {Immutable.Iterable.<Layer>} layers
     * @return {Promise}
     */
    var resetBoundsCommand = function (document, layers) {
        var layerRefs = layers.map(function (layer) {
            return [
                documentLib.referenceBy.id(document.id),
                layerLib.referenceBy.id(layer.id)
            ];
        }).toArray();

        return descriptor.batchGetProperty(layerRefs, "boundsNoEffects")
            .bind(this)
            .then(function (bounds) {
                var index = 0, // annoyingly, Immutable.Set.prototype.forEach does not provide an index
                    payload = {
                        documentID: document.id
                    };

                payload.bounds = layers.map(function (layer) {
                    return {
                        layerID: layer.id,
                        descriptor: bounds[index++]
                    };
                });

                this.dispatch(events.document.RESET_BOUNDS, payload);
            });
    };

    /**
     * Selects the given layer with given modifiers
     *
     * @param {Document} document Owner document
     * @param {Layer|Immutable.Iterable.<Layer>} layerSpec Either a single layer that
     *  the selection is based on, or an array of such layers
     * @param {string} modifier Way of modifying the selection. Possible values
     *  are defined in `adapter/lib/layer.js` under `select.vals`
     *
     * @returns {Promise}
     */
    var selectLayerCommand = function (document, layerSpec, modifier) {
        if (layerSpec instanceof Layer) {
            layerSpec = Immutable.List.of(layerSpec);
        }

        if (document.unsupported) {
            return Promise.resolve();
        }

        var payload = {
            documentID: document.id
        };

        // TODO: Dispatch optimistically here for the other modifiers, and
        // eventually remove SELECT_LAYERS_BY_INDEX.
        var dispatchPromise = Promise.resolve();
        if (!modifier || modifier === "select") {
            payload.selectedIDs = collection.pluck(layerSpec, "id");
            dispatchPromise = this.dispatchAsync(events.document.SELECT_LAYERS_BY_ID, payload);
        }

        var layerRef = layerSpec
            .map(function (layer) {
                return layerLib.referenceBy.id(layer.id);
            })
            .unshift(documentLib.referenceBy.id(document.id))
            .toArray();

        var selectObj = layerLib.select(layerRef, false, modifier),
            selectPromise = descriptor.playObject(selectObj)
                .bind(this)
                .then(function () {
                    if (modifier && modifier !== "select") {
                        descriptor.getProperty(documentLib.referenceBy.id(document.id), "targetLayers")
                            .bind(this)
                            .then(function (targetLayers) {
                                payload.selectedIndices = _.pluck(targetLayers, "index");
                                this.dispatch(events.document.SELECT_LAYERS_BY_INDEX, payload);
                            });
                    }
                });

        return Promise.join(dispatchPromise, selectPromise);
    };

    /**
     * Renames the given layer
     *
     * @param {Document} document Owner document
     * @param {Layer} layer Layer to be renamed
     * @param {string} newName What to rename the layer
     * 
     * @returns {Promise}
     */
    var renameLayerCommand = function (document, layer, newName) {
        var payload = {
            documentID: document.id,
            layerID: layer.id,
            name: newName
        };

        var dispatchPromise = this.dispatchAsync(events.document.RENAME_LAYER, payload),
            layerRef = [
                documentLib.referenceBy.id(document.id),
                layerLib.referenceBy.id(layer.id)
            ],
            renameObj = layerLib.rename(layerRef, newName),
            renamePromise = descriptor.playObject(renameObj);

        return Promise.join(dispatchPromise, renamePromise);
    };

    /**
     * Deselects all layers in the given document, or in the current document if none is provided.
     * 
     * @param {document=} document
     * @returns {Promise}
     */
    var deselectAllLayersCommand = function (document) {
        if (document === undefined) {
            document = this.flux.store("application").getCurrentDocument();
        }

        // If document doesn't exist, or is a flat document
        if (!document || document.unsupported || document.layers.all.size === 1 &&
            document.layers.all.first().isBackground) {
            return Promise.resolve();
        }

        var payload = {
            documentID: document.id,
            selectedIDs: []
        };

        // FIXME: The descriptor below should be specific to the document ID
        var deselectPromise = descriptor.playObject(layerLib.deselectAll()),
            dispatchPromise = this.dispatchAsync(events.document.SELECT_LAYERS_BY_ID, payload);

        return Promise.join(dispatchPromise, deselectPromise);
    };

    /**
     * Selects all layers in the given document, or in the current document if none is provided.
     * 
     * @param {document=} document
     * @returns {Promise}
     */
    var selectAllLayersCommand = function (document) {
        if (document === undefined) {
            document = this.flux.store("application").getCurrentDocument();
        }

        // If document doesn't exist, or is a flat document
        if (!document || document.unsupported || document.layers.all.isEmpty()) {
            return Promise.resolve();
        }

        return this.transfer(selectLayer, document, document.layers.all);
    };

    /**
     * Deletes the selected layers in the given document, or in the current document if none is provided
     *
     * @param {?document} document
     * @return {Promise}
     */
    var deleteSelectedLayersCommand = function (document) {
        if (document === undefined) {
            document = this.flux.store("application").getCurrentDocument();
        }
        
        // If there is no doc, a flat doc, or all layers are going to be deleted, cancel
        if (!document || document.unsupported || document.layers.all.isEmpty() ||
            !document.layers.selectedLayersDeletable) {
            return Promise.resolve();
        }

        var documentID = document.id,
            layers = document.layers.allSelected,
            layerIDs = collection.pluck(layers, "id"),
            deletePlayObject = layerLib.delete(layerLib.referenceBy.current),
            payload = {
                documentID: documentID,
                layerIDs: layerIDs
            },
            options = {
                historyStateInfo: {
                    name: strings.ACTIONS.DELETE_LAYERS,
                    target: documentLib.referenceBy.id(documentID)
                }
            };

        var dispatchPromise = this.dispatchAsync(events.document.DELETE_LAYERS, payload),
            deletePromise = locking.playWithLockOverride(document, layers, deletePlayObject, options, true);

        return Promise.join(dispatchPromise, deletePromise);
    };

    /**
     * Groups the currently active layers
     * 
     * @param {Document} document 
     * @return {Promise}
     */
    var groupSelectedLayersCommand = function (document) {
        
        // plugin hangs on call with no selection, so for now, we avoid calling it
        if (document.layers.selected.size === 0) {
            return Promise.resolve();
        }

        return descriptor.playObject(layerLib.groupSelected())
            .bind(this)
            .then(function (groupResult) {
                var payload = {
                    documentID: document.id,
                    groupID: groupResult.layerSectionStart,
                    groupEndID: groupResult.layerSectionEnd,
                    groupname: groupResult.name
                };

                this.dispatch(events.document.GROUP_SELECTED, payload);
            });
    };

    /**
     * Groups the selected layers in the currently active document
     * 
     * @return {Promise}
     */
    var groupSelectedLayersInCurrentDocumentCommand = function () {
        var flux = this.flux,
            applicationStore = flux.store("application"),
            currentDocument = applicationStore.getCurrentDocument();

        if (!currentDocument) {
            return Promise.resolve();
        }

        return this.transfer(groupSelected, currentDocument);
    };

    /**
     * Changes the visibility of layer
     *
     * @param {Document} document
     * @param {Layer} layer
     * @param {boolean} visible Whether to show or hide the layer

     * @returns {Promise}
     */
    var setVisibilityCommand = function (document, layer, visible) {
        var payload = {
                documentID: document.id,
                layerID: layer.id,
                visible: visible
            },
            command = visible ? layerLib.show : layerLib.hide,
            layerRef = [
                documentLib.referenceBy.id(document.id),
                layerLib.referenceBy.id(layer.id)
            ];

        var dispatchPromise = this.dispatchAsync(events.document.VISIBILITY_CHANGED, payload),
            visibilityPromise = descriptor.playObject(command.apply(this, [layerRef]));

        return Promise.join(dispatchPromise, visibilityPromise);
    };

    /**
     * Unlocks the background layer of the document
     * FIXME: Does not care about the document reference
     *
     * @param {Document} document
     * @param {Layer} layer
     * @returns {Promise}
     */
    var _unlockBackgroundLayer = function (document, layer) {
        return descriptor.playObject(layerLib.unlockBackground(layer.id))
            .bind(this)
            .then(function (event) {
                var layerID = event.layerID;
                return this.transfer(addLayer, document, layerID, true, true);
            });
    };

    /**
     * Changes the lock state of layer
     *
     * @param {Document} document
     * @param {Layer} layer
     * @param {boolean} locked Whether all properties of layer is to be locked
     *
     * @returns {Promise}
     */
    var setLockingCommand = function (document, layer, locked) {
        var payload = {
                documentID: document.id,
                layerID: layer.id,
                locked: locked
            },
            layerRef = [
                documentLib.referenceBy.id(document.id),
                layerLib.referenceBy.id(layer.id)
            ];

        var dispatchPromise = this.dispatchAsync(events.document.LOCK_CHANGED, payload),
            lockPromise;
        if (layer.isBackground) {
            lockPromise = _unlockBackgroundLayer.call(this, document, layer);
        } else {
            lockPromise = descriptor.playObject(layerLib.setLocking(layerRef, locked));
        }

        return Promise.join(dispatchPromise, lockPromise);
    };

    /**
     * Set the opacity of the given layers.
     * 
     * @param {Document} document
     * @param {Immutable.Iterable.<Layer>} layers
     * @param {number} opacity Opacity as a percentage
     * @return {Promise}
     */
    var setOpacityCommand = function (document, layers, opacity) {
        var payload = {
                documentID: document.id,
                layerIDs: collection.pluck(layers, "id"),
                opacity: opacity
            },
            playObjects = layers.map(function (layer) {
                var layerRef = [
                    documentLib.referenceBy.id(document.id),
                    layerLib.referenceBy.id(layer.id)
                ];

                return layerLib.setOpacity(layerRef, opacity);
            }),
            options = {
                historyStateInfo: {
                    name: strings.ACTIONS.CHANGE_LAYER_OPACITY,
                    target: documentLib.referenceBy.id(document.id)
                },
                paintOptions: {
                    immediateUpdate: true,
                    quality: "draft"
                }
            };

        var dispatchPromise = this.dispatchAsync(events.document.OPACITY_CHANGED, payload),
            opacityPromise = locking.playWithLockOverride(document, layers, playObjects.toArray(), options);

        return Promise.join(dispatchPromise, opacityPromise);
    };

    /**
     * Set the lock status of the selected layers in the current document as
     * specified.
     * 
     * @param {boolean} locked Whether to lock or unlock the selected layers
     * @return {Promise}
     */
    var _setLockingInCurrentDocument = function (locked) {
        var applicationStore = this.flux.store("application"),
            currentDocument = applicationStore.getCurrentDocument();

        if (!currentDocument) {
            return Promise.resolve();
        }

        var lockPromises = currentDocument.layers.selected.map(function (layer) {
            return this.transfer(setLocking, currentDocument, layer, locked);
        }, this).toArray();

        return Promise.all(lockPromises);
    };

    /**
     * Lock the selected layers in the current document.
     * 
     * @return {Promise}
     */
    var lockSelectedInCurrentDocumentCommand = function () {
        return _setLockingInCurrentDocument.call(this, true);
    };

    /**
     * Unlock the selected layers in the current document.
     * 
     * @return {Promise}
     */
    var unlockSelectedInCurrentDocumentCommand = function () {
        return _setLockingInCurrentDocument.call(this, false);
    };

    var _getLayerIDsForDocument = function (doc) {
        var layerCount = doc.numberOfLayers,
            startIndex = (doc.hasBackgroundLayer ? 0 : 1),
            layerRefs = _.range(layerCount, startIndex - 1, -1).map(function (i) {
                return [
                    documentLib.referenceBy.id(doc.documentID),
                    layerLib.referenceBy.index(i)
                ];
            });
        
        return descriptor.batchGetProperty(layerRefs, "layerID");
    };

    /**
     * Moves the given layers to their given position
     * In Photoshop images, targetIndex 0 means bottom of the document, and will throw if
     * it is a background layer, targetIndex n, where n is the number of layers, means top of the 
     * document. Hidden endGroup layers also count in the index, and are used to tell between whether
     * to put next to the group, or inside the group as last element
     *
     * @param {number} documentID Owner document ID
     * @param {number|Immutable.Iterable.<number>} layerSpec Either an ID of single layer that
     *  the selection is based on, or an array of such layer IDs
     * @param {number} targetIndex Target index where to drop the layers
     *
     * @return {Promise} Resolves to the new ordered IDs of layers, or rejects if targetIndex
     * is invalid, as example when it is a child of one of the layers in layer spec
     **/
    var reorderLayersCommand = function (documentID, layerSpec, targetIndex) {
        if (!Immutable.Iterable.isIterable(layerSpec)) {
            layerSpec = Immutable.List.of(layerSpec);
        }
        
        var documentRef = documentLib.referenceBy.id(documentID),
            layerRef = layerSpec
                .map(function (layerID) {
                    return layerLib.referenceBy.id(layerID);
                })
                .unshift(documentRef)
                .toArray();

        var targetRef = layerLib.referenceBy.index(targetIndex),
            reorderObj = layerLib.reorder(layerRef, targetRef);

        return descriptor.playObject(reorderObj)
            .bind(this)
            .then(function () {
                return descriptor.get(documentRef)
                    .bind(this)
                    .then(function (doc) {
                        return _getLayerIDsForDocument(doc)
                            .then(function (layerIDs) {
                                var payload = {
                                    documentID: documentID,
                                    layerIDs: layerIDs
                                };

                                this.dispatch(events.document.REORDER_LAYERS, payload);
                            }.bind(this));
                    });
            });
    };

    /**
     * Set the blend mode of the given layers.
     *
     * @param {Document} document
     * @param {Immutable.Iterable.<Layer>} layers
     * @param {string} mode Blend mode ID
     * @return {Promise}
     */
    var setBlendModeCommand = function (document, layers, mode) {
        var documentRef = documentLib.referenceBy.id(document.id),
            layerIDs = collection.pluck(layers, "id"),
            layerRef = layerIDs
                .map(function (layerID) {
                    return layerLib.referenceBy.id(layerID);
                })
                .unshift(documentRef)
                .toArray(),
            options = {
                historyStateInfo: {
                    name: strings.ACTIONS.SET_BLEND_MODE,
                    target: documentLib.referenceBy.id(document.id)
                }
            };

        var payload = {
            documentID: document.id,
            layerIDs: layerIDs,
            mode: mode
        };

        var dispatchPromise = this.dispatchAsync(events.document.BLEND_MODE_CHANGED, payload),
            blendPromise = locking.playWithLockOverride(document, layers,
                layerLib.setBlendMode(layerRef, mode), options);

        return Promise.join(dispatchPromise, blendPromise);
    };

    /**
     * Sets the given layers' proportional flag
     * @private
     * @param {Document} document Owner document
     * @param {Layer|Immutable.Iterable.<Layer>} layerSpec Either a Layer reference or array of Layers
     * @param {boolean=} proportional make the size change proportionally 
     *
     * @returns {Promise}
     */
    var setProportionalCommand = function (document, layerSpec, proportional) {
        layerSpec = layerSpec.filterNot(function (layer) {
            return layer.kind === layer.layerKinds.GROUPEND;
        });

        var layerIDs = collection.pluck(layerSpec, "id"),
            payload = {
                documentID: document.id,
                layerIDs: layerIDs,
                proportional: proportional
            },
            options = {
                paintOptions: {
                    immediateUpdate: true,
                    quality: "draft"
                },
                historyStateInfo: {
                    name: strings.ACTIONS.SET_PROPORTIONAL_SCALE,
                    target: documentLib.referenceBy.id(document.id)
                }
            };

        var dispatchPromise = Promise.bind(this).then(function () {
            this.dispatch(events.document.SET_LAYERS_PROPORTIONAL, payload);
        });

        var layerPlayObjects = layerSpec.map(function (layer) {
            var layerRef = layerLib.referenceBy.id(layer.id),
            proportionalObj = layerLib.setProportionalScaling(layerRef, proportional);

            return {
                layer: layer,
                playObject: proportionalObj
            };
        }, this);

        var sizePromise = layerActionsUtil.playLayerActions(document, layerPlayObjects, true, options);

        return Promise.join(dispatchPromise, sizePromise);
    };

    /**
     * Listen for Photohop layer events.
     *
     * @return {Promise}
     */
    var beforeStartupCommand = function () {
        var deleteFn = function () {
            this.flux.actions.layers.deleteSelected();
        }.bind(this);

        var backspacePromise = this.transfer(shortcuts.addShortcut, OS.eventKeyCode.BACKSPACE, {}, deleteFn),
            deletePromise = this.transfer(shortcuts.addShortcut, OS.eventKeyCode.DELETE, {}, deleteFn);

        return Promise.join(backspacePromise, deletePromise);
    };

    /**
     * Default Artboard size 
     * @const 
     *
     * @type {object} 
     */
    var DEFAULT_ARTBOARD_BOUNDS = {
        bottom: 1960,
        top: 0,
        right: 1080,
        left: 0
    };

    /**
     * Create a new Artboard on the PS doc
     * if there is a currently selected artboard we place this 20 px to the right of it 
     * otherwise we add a default sized "iphone" artboard 
     * 
     * @return {Promise}
     */
    var createArtboardCommand = function () {
        var document = this.flux.store("application").getCurrentDocument(),
            selectionHasArtboards = false,
            artboardBounds = document.layers.selected.reduce(function (bounds, layer) {
                if (layer.isArtboard) {
                    selectionHasArtboards = true;

                    var offset = layer.bounds.width + 20,
                        layerbounds = {
                            top: layer.bounds.top,
                            bottom: layer.bounds.bottom,
                            left: layer.bounds.left + offset,
                            right: layer.bounds.right + offset
                        };
                    return layerbounds;
                } else {
                    return bounds;
                }
            }, DEFAULT_ARTBOARD_BOUNDS),
            createObj;

        if (selectionHasArtboards) {
            createObj = artboardLib.make(layerLib.referenceBy.none, artboardBounds);
        } else {
            createObj = artboardLib.make(layerLib.referenceBy.current, artboardBounds);
        }

        return descriptor.playObject(createObj)
            .bind(this)
            .then(function () {
                return this.transfer(documents.updateDocument, document.id);
            });
    };

    var selectLayer = {
        command: selectLayerCommand,
        reads: [locks.PS_DOC, locks.JS_DOC],
        writes: [locks.PS_DOC, locks.JS_DOC]
    };

    var rename = {
        command: renameLayerCommand,
        reads: [locks.PS_DOC, locks.JS_DOC],
        writes: [locks.PS_DOC, locks.JS_DOC]
    };

    var selectAll = {
        command: selectAllLayersCommand,
        reads: [locks.PS_DOC, locks.JS_DOC],
        writes: [locks.PS_DOC, locks.JS_DOC]
    };

    var deselectAll = {
        command: deselectAllLayersCommand,
        reads: [locks.PS_DOC, locks.JS_DOC],
        writes: [locks.PS_DOC, locks.JS_DOC]
    };

    var deleteSelected = {
        command: deleteSelectedLayersCommand,
        reads: [locks.PS_DOC, locks.JS_DOC],
        writes: [locks.PS_DOC, locks.JS_DOC]
    };

    var groupSelected = {
        command: groupSelectedLayersCommand,
        reads: [locks.PS_DOC, locks.JS_DOC],
        writes: [locks.PS_DOC, locks.JS_DOC]
    };

    var groupSelectedInCurrentDocument = {
        command: groupSelectedLayersInCurrentDocumentCommand,
        reads: [locks.PS_DOC, locks.JS_DOC, locks.JS_APP],
        writes: [locks.PS_DOC, locks.JS_DOC]
    };

    var setVisibility = {
        command: setVisibilityCommand,
        reads: [locks.PS_DOC, locks.JS_DOC],
        writes: [locks.PS_DOC, locks.JS_DOC]
    };

    var setLocking = {
        command: setLockingCommand,
        reads: [locks.PS_DOC, locks.JS_DOC],
        writes: [locks.PS_DOC, locks.JS_DOC]
    };

    var setOpacity = {
        command: setOpacityCommand,
        reads: [],
        writes: [locks.PS_DOC, locks.JS_DOC]
    };

    var lockSelectedInCurrentDocument = {
        command: lockSelectedInCurrentDocumentCommand,
        reads: [locks.PS_DOC, locks.JS_DOC, locks.JS_APP],
        writes: [locks.PS_DOC, locks.JS_DOC]
    };

    var unlockSelectedInCurrentDocument = {
        command: unlockSelectedInCurrentDocumentCommand,
        reads: [locks.PS_DOC, locks.JS_DOC, locks.JS_APP],
        writes: [locks.PS_DOC, locks.JS_DOC]
    };

    var reorderLayers = {
        command: reorderLayersCommand,
        reads: [locks.PS_DOC, locks.JS_DOC],
        writes: [locks.PS_DOC, locks.JS_DOC]
    };

    var setBlendMode = {
        command: setBlendModeCommand,
        reads: [locks.PS_DOC, locks.JS_DOC],
        writes: [locks.PS_DOC, locks.JS_DOC]
    };

    var addLayer = {
        command: addLayerCommand,
        reads: [locks.PS_DOC],
        writes: [locks.JS_DOC]
    };

    var resetLayers = {
        command: resetLayersCommand,
        reads: [locks.PS_DOC],
        writes: [locks.JS_DOC]
    };

    var resetLayersByIndex = {
        command: resetLayersByIndexCommand,
        reads: [locks.PS_DOC],
        writes: [locks.JS_DOC]
    };

    var resetBounds = {
        command: resetBoundsCommand,
        reads: [locks.PS_DOC],
        writes: [locks.JS_DOC]
    };

    var setProportional = {
        command: setProportionalCommand,
        reads: [locks.PS_DOC, locks.JS_DOC],
        writes: [locks.PS_DOC, locks.JS_DOC]
    };

    var beforeStartup = {
        command: beforeStartupCommand,
        reads: [locks.PS_DOC, locks.PS_APP],
        writes: [locks.JS_DOC, locks.JS_SHORTCUT, locks.JS_POLICY, locks.PS_APP]
    };

    var createArtboard = {
        command: createArtboardCommand,
        reads: [locks.PS_DOC, locks.JS_DOC],
        writes: [locks.PS_DOC, locks.JS_DOC]
    };

    exports.select = selectLayer;
    exports.rename = rename;
    exports.selectAll = selectAll;
    exports.deselectAll = deselectAll;
    exports.deleteSelected = deleteSelected;
    exports.groupSelected = groupSelected;
    exports.groupSelectedInCurrentDocument = groupSelectedInCurrentDocument;
    exports.setVisibility = setVisibility;
    exports.setLocking = setLocking;
    exports.setOpacity = setOpacity;
    exports.lockSelectedInCurrentDocument = lockSelectedInCurrentDocument;
    exports.unlockSelectedInCurrentDocument = unlockSelectedInCurrentDocument;
    exports.reorder = reorderLayers;
    exports.setBlendMode = setBlendMode;
    exports.addLayer = addLayer;
    exports.resetLayers = resetLayers;
    exports.resetLayersByIndex = resetLayersByIndex;
    exports.resetBounds = resetBounds;
    exports.setProportional = setProportional;
    exports.beforeStartup = beforeStartup;
    exports.createArtboard = createArtboard;

    exports._getLayersByRef = _getLayersByRef;
});<|MERGE_RESOLUTION|>--- conflicted
+++ resolved
@@ -28,13 +28,9 @@
         Immutable = require("immutable"),
         _ = require("lodash");
         
-<<<<<<< HEAD
     var photoshopEvent = require("adapter/lib/photoshopEvent"),
         artboardLib = require("adapter/lib/artboard"),
         descriptor = require("adapter/ps/descriptor"),
-=======
-    var descriptor = require("adapter/ps/descriptor"),
->>>>>>> c53603cb
         documentLib = require("adapter/lib/document"),
         layerLib = require("adapter/lib/layer"),
         OS = require("adapter/os");
